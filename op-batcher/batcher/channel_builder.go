package batcher

import (
	"bytes"
	"errors"
	"fmt"
	"io"
	"math"

	"github.com/ethereum-optimism/optimism/op-batcher/compressor"
	"github.com/ethereum-optimism/optimism/op-node/rollup"
	"github.com/ethereum-optimism/optimism/op-node/rollup/derive"
	"github.com/ethereum/go-ethereum/core/types"
)

var (
	ErrInvalidChannelTimeout = errors.New("channel timeout is less than the safety margin")
	ErrMaxFrameIndex         = errors.New("max frame index reached (uint16)")
	ErrMaxDurationReached    = errors.New("max channel duration reached")
	ErrChannelTimeoutClose   = errors.New("close to channel timeout")
	ErrSeqWindowClose        = errors.New("close to sequencer window timeout")
	ErrTerminated            = errors.New("channel terminated")
)

type ChannelFullError struct {
	Err error
}

func (e *ChannelFullError) Error() string {
	return "channel full: " + e.Err.Error()
}

func (e *ChannelFullError) Unwrap() error {
	return e.Err
}

type ChannelConfig struct {
	// Number of epochs (L1 blocks) per sequencing window, including the epoch
	// L1 origin block itself
	SeqWindowSize uint64
	// The maximum number of L1 blocks that the inclusion transactions of a
	// channel's frames can span.
	ChannelTimeout uint64

	// Builder Config

	// MaxChannelDuration is the maximum duration (in #L1-blocks) to keep the
	// channel open. This allows control over how long a channel is kept open
	// during times of low transaction volume.
	//
	// If 0, duration checks are disabled.
	MaxChannelDuration uint64
	// The batcher tx submission safety margin (in #L1-blocks) to subtract from
	// a channel's timeout and sequencing window, to guarantee safe inclusion of
	// a channel on L1.
	SubSafetyMargin uint64
	// The maximum byte-size a frame can have.
	MaxFrameSize uint64

	// CompressorConfig contains the configuration for creating new compressors.
	CompressorConfig compressor.Config

	// BatchType indicates whether the channel uses SingularBatch or SpanBatch.
	BatchType uint

	// Whether to put all frames of a channel inside a single tx.
	// Should only be used for blob transactions.
	MultiFrameTxs bool
}

func (cc *ChannelConfig) MaxFramesPerTx() int {
	if !cc.MultiFrameTxs {
		return 1
	}
	return cc.CompressorConfig.TargetNumFrames
}

// Check validates the [ChannelConfig] parameters.
func (cc *ChannelConfig) Check() error {
	// The [ChannelTimeout] must be larger than the [SubSafetyMargin].
	// Otherwise, new blocks would always be considered timed out.
	if cc.ChannelTimeout < cc.SubSafetyMargin {
		return ErrInvalidChannelTimeout
	}

	// If the [MaxFrameSize] is set to 0, the channel builder
	// will infinitely loop when trying to create frames in the
	// [ChannelBuilder.OutputFrames] function.
	if cc.MaxFrameSize == 0 {
		return errors.New("max frame size cannot be zero")
	}

	// If the [MaxFrameSize] is less than [FrameV0OverHeadSize], the channel
	// out will underflow the maxSize variable in the [derive.ChannelOut].
	// Since it is of type uint64, it will wrap around to a very large
	// number, making the frame size extremely large.
	if cc.MaxFrameSize < derive.FrameV0OverHeadSize {
		return fmt.Errorf("max frame size %d is less than the minimum 23", cc.MaxFrameSize)
	}

	if cc.BatchType > derive.SpanBatchType {
		return fmt.Errorf("unrecognized batch type: %d", cc.BatchType)
	}

	if nf := cc.CompressorConfig.TargetNumFrames; nf < 1 {
		return fmt.Errorf("invalid number of frames %d", nf)
	}

	return nil
}

type frameID struct {
	chID        derive.ChannelID
	frameNumber uint16
}

type frameData struct {
	data []byte
	id   frameID
}

// ChannelBuilder uses a ChannelOut to create a channel with output frame
// size approximation.
type ChannelBuilder struct {
	cfg       ChannelConfig
	rollupCfg rollup.Config

	// L1 block number timeout of combined
	// - channel duration timeout,
	// - consensus channel timeout,
	// - sequencing window timeout.
	// 0 if no block number timeout set yet.
	timeout uint64
	// reason for currently set timeout
	timeoutReason error

	// Reason for the channel being full. Set by setFullErr so it's always
	// guaranteed to be a ChannelFullError wrapping the specific reason.
	fullErr error
	// current channel
	co derive.ChannelOut
	// list of blocks in the channel. Saved in case the channel must be rebuilt
	blocks []*types.Block
	// frames data queue, to be send as txs
	frames []frameData
	// total frames counter
	numFrames int
	// total amount of output data of all frames created yet
	outputBytes int
}

// newChannelBuilder creates a new channel builder or returns an error if the
// channel out could not be created.
func NewChannelBuilder(cfg ChannelConfig, rollupCfg rollup.Config) (*ChannelBuilder, error) {
	c, err := cfg.CompressorConfig.NewCompressor()
	if err != nil {
		return nil, err
	}
	var spanBatchBuilder *derive.SpanBatchBuilder
	if cfg.BatchType == derive.SpanBatchType {
		spanBatchBuilder = derive.NewSpanBatchBuilder(rollupCfg.Genesis.L2Time, rollupCfg.L2ChainID)
	}
	co, err := derive.NewChannelOut(cfg.BatchType, c, spanBatchBuilder)
	if err != nil {
		return nil, err
	}

	return &ChannelBuilder{
		cfg:       cfg,
		rollupCfg: rollupCfg,
		co:        co,
	}, nil
}

func (c *ChannelBuilder) ID() derive.ChannelID {
	return c.co.ID()
}

// InputBytes returns the total amount of input bytes added to the channel.
func (c *ChannelBuilder) InputBytes() int {
	return c.co.InputBytes()
}

// ReadyBytes returns the amount of bytes ready in the compression pipeline to
// output into a frame.
func (c *ChannelBuilder) ReadyBytes() int {
	return c.co.ReadyBytes()
}

func (c *ChannelBuilder) OutputBytes() int {
	return c.outputBytes
}

// Blocks returns a backup list of all blocks that were added to the channel. It
// can be used in case the channel needs to be rebuilt.
func (c *ChannelBuilder) Blocks() []*types.Block {
	return c.blocks
}

// Reset resets the internal state of the channel builder so that it can be
// reused. Note that a new channel id is also generated by Reset.
func (c *ChannelBuilder) Reset() error {
	c.blocks = c.blocks[:0]
	c.frames = c.frames[:0]
	c.timeout = 0
	c.fullErr = nil
	return c.co.Reset()
}

// AddBlock adds a block to the channel compression pipeline. IsFull should be
// called afterwards to test whether the channel is full. If full, a new channel
// must be started.
//
// AddBlock returns a ChannelFullError if called even though the channel is
// already full. See description of FullErr for details.
//
// AddBlock also returns the L1BlockInfo that got extracted from the block's
// first transaction for subsequent use by the caller.
//
// Call OutputFrames() afterwards to create frames.
func (c *ChannelBuilder) AddBlock(block *types.Block) (*derive.L1BlockInfo, error) {
	if c.IsFull() {
		return nil, c.FullErr()
	}

	batch, l1info, err := derive.BlockToSingularBatch(&c.rollupCfg, block)
	if err != nil {
		return l1info, fmt.Errorf("converting block to batch: %w", err)
	}

	if _, err = c.co.AddSingularBatch(batch, l1info.SequenceNumber); errors.Is(err, derive.ErrTooManyRLPBytes) || errors.Is(err, derive.CompressorFullErr) {
		c.setFullErr(err)
		return l1info, c.FullErr()
	} else if err != nil {
		return l1info, fmt.Errorf("adding block to channel out: %w", err)
	}
	c.blocks = append(c.blocks, block)
	c.updateSwTimeout(batch)

	if err = c.co.FullErr(); err != nil {
		c.setFullErr(err)
		// Adding this block still worked, so don't return error, just mark as full
	}

	return l1info, nil
}

// Timeout management

// RegisterL1Block should be called whenever a new L1-block is seen.
//
// It ensures proper tracking of all possible timeouts (max channel duration,
// close to consensus channel timeout, close to end of sequencing window).
func (c *ChannelBuilder) RegisterL1Block(l1BlockNum uint64) {
	c.updateDurationTimeout(l1BlockNum)
	c.checkTimeout(l1BlockNum)
}

// FramePublished should be called whenever a frame of this channel got
// published with the L1-block number of the block that the frame got included
// in.
func (c *ChannelBuilder) FramePublished(l1BlockNum uint64) {
	timeout := l1BlockNum + c.cfg.ChannelTimeout - c.cfg.SubSafetyMargin
	c.updateTimeout(timeout, ErrChannelTimeoutClose)
}

// updateDurationTimeout updates the block timeout with the channel duration
// timeout derived from the given L1-block number. The timeout is only moved
// forward if the derived timeout is earlier than the currently set timeout.
//
// It does nothing if the max channel duration is set to 0.
func (c *ChannelBuilder) updateDurationTimeout(l1BlockNum uint64) {
	if c.cfg.MaxChannelDuration == 0 {
		return
	}
	timeout := l1BlockNum + c.cfg.MaxChannelDuration
	c.updateTimeout(timeout, ErrMaxDurationReached)
}

// updateSwTimeout updates the block timeout with the sequencer window timeout
// derived from the batch's origin L1 block. The timeout is only moved forward
// if the derived sequencer window timeout is earlier than the currently set
// timeout.
func (c *ChannelBuilder) updateSwTimeout(batch *derive.SingularBatch) {
	timeout := uint64(batch.EpochNum) + c.cfg.SeqWindowSize - c.cfg.SubSafetyMargin
	c.updateTimeout(timeout, ErrSeqWindowClose)
}

// updateTimeout updates the timeout block to the given block number if it is
// earlier than the current block timeout, or if it still unset.
//
// If the timeout is updated, the provided reason will be set as the channel
// full error reason in case the timeout is hit in the future.
func (c *ChannelBuilder) updateTimeout(timeoutBlockNum uint64, reason error) {
	if c.timeout == 0 || c.timeout > timeoutBlockNum {
		c.timeout = timeoutBlockNum
		c.timeoutReason = reason
	}
}

// checkTimeout checks if the channel is timed out at the given block number and
// in this case marks the channel as full, if it wasn't full already.
func (c *ChannelBuilder) checkTimeout(blockNum uint64) {
	if !c.IsFull() && c.TimedOut(blockNum) {
		c.setFullErr(c.timeoutReason)
	}
}

// TimedOut returns whether the passed block number is after the timeout block
// number. If no block timeout is set yet, it returns false.
func (c *ChannelBuilder) TimedOut(blockNum uint64) bool {
	return c.timeout != 0 && blockNum >= c.timeout
}

// IsFull returns whether the channel is full.
// FullErr returns the reason for the channel being full.
func (c *ChannelBuilder) IsFull() bool {
	return c.fullErr != nil
}

// FullErr returns the reason why the channel is full. If not full yet, it
// returns nil.
//
// It returns a ChannelFullError wrapping one of the following possible reasons
// for the channel being full:
//   - derive.CompressorFullErr if the compressor target has been reached,
//   - derive.MaxRLPBytesPerChannel if the general maximum amount of input data
//     would have been exceeded by the latest AddBlock call,
//   - ErrMaxFrameIndex if the maximum number of frames has been generated
//     (uint16),
//   - ErrMaxDurationReached if the max channel duration got reached,
//   - ErrChannelTimeoutClose if the consensus channel timeout got too close,
//   - ErrSeqWindowClose if the end of the sequencer window got too close,
//   - ErrTerminated if the channel was explicitly terminated.
func (c *ChannelBuilder) FullErr() error {
	return c.fullErr
}

func (c *ChannelBuilder) setFullErr(err error) {
	c.fullErr = &ChannelFullError{Err: err}
}

// OutputFrames creates new frames with the channel out. It should be called
// after AddBlock and before iterating over available frames with HasFrame and
// NextFrame.
//
// If the channel isn't full yet, it will conservatively only
// pull readily available frames from the compression output.
// If it is full, the channel is closed and all remaining
// frames will be created, possibly with a small leftover frame.
func (c *ChannelBuilder) OutputFrames() error {
	if c.IsFull() {
		err := c.closeAndOutputAllFrames()
		if err != nil {
			return fmt.Errorf("error while closing full channel (full reason: %w): %w", c.FullErr(), err)
		}
		return nil
	}
	return c.outputReadyFrames()
}

// outputReadyFrames creates new frames as long as there's enough data ready in
// the channel out compression pipeline.
//
// This is part of an optimization to already generate frames and send them off
// as txs while still collecting blocks in the channel builder.
func (c *ChannelBuilder) outputReadyFrames() error {
	// TODO: Decide whether we want to fill frames to max size and use target
	// only for estimation, or use target size.
	for c.co.ReadyBytes() >= int(c.cfg.MaxFrameSize) {
		if err := c.outputFrame(); err == io.EOF {
			return nil
		} else if err != nil {
			return err
		}
	}
	return nil
}

func (c *ChannelBuilder) closeAndOutputAllFrames() error {
	if err := c.co.Close(); err != nil {
		return fmt.Errorf("closing channel out: %w", err)
	}

	for {
		if err := c.outputFrame(); err == io.EOF {
			return nil
		} else if err != nil {
			return err
		}
	}
}

// outputFrame creates one new frame and adds it to the frames queue.
// Note that compressed output data must be available on the underlying
// ChannelOut, or an empty frame will be produced.
func (c *ChannelBuilder) outputFrame() error {
	var buf bytes.Buffer
	fn, err := c.co.OutputFrame(&buf, c.cfg.MaxFrameSize)
	if err != io.EOF && err != nil {
		return fmt.Errorf("writing frame[%d]: %w", fn, err)
	}

	// Mark as full if max index reached
	// TODO: If there's still data in the compression pipeline of the channel out,
	// we would miss it and the whole channel would be broken because the last
	// frames would never be generated...
	// Hitting the max index is impossible with current parameters, so ignore for
	// now. Note that in order to properly catch this, we'd need to call Flush
	// after every block addition to estimate how many more frames are coming.
	if fn == math.MaxUint16 {
		c.setFullErr(ErrMaxFrameIndex)
	}

	frame := frameData{
		id:   frameID{chID: c.co.ID(), frameNumber: fn},
		data: buf.Bytes(),
	}
	c.frames = append(c.frames, frame)
	c.numFrames++
	c.outputBytes += len(frame.data)
	return err // possibly io.EOF (last frame)
}

// Close immediately marks the channel as full with an ErrTerminated
// if the channel is not already full.
func (c *ChannelBuilder) Close() {
	if !c.IsFull() {
		c.setFullErr(ErrTerminated)
	}
}

// TotalFrames returns the total number of frames that were created in this channel so far.
// It does not decrease when the frames queue is being emptied.
func (c *ChannelBuilder) TotalFrames() int {
	return c.numFrames
}

// HasFrame returns whether there's any available frame. If true, it can be
// popped using NextFrame().
//
// Call OutputFrames before to create new frames from the channel out
// compression pipeline.
func (c *ChannelBuilder) HasFrame() bool {
	return len(c.frames) > 0
}

// PendingFrames returns the number of pending frames in the frames queue.
// It is larger zero iff HasFrames() returns true.
func (c *ChannelBuilder) PendingFrames() int {
	return len(c.frames)
}

// NextFrame returns the next available frame.
// HasFrame must be called prior to check if there's a next frame available.
// Panics if called when there's no next frame.
func (c *ChannelBuilder) NextFrame() frameData {
	if len(c.frames) == 0 {
		panic("no next frame")
	}

	f := c.frames[0]
	c.frames = c.frames[1:]
	return f
}

// PushFrame adds the frame back to the internal frames queue. Panics if not of
// the same channel.
<<<<<<< HEAD
// TODO(Seb) rename PushFrames
func (c *channelBuilder) PushFrame(frames ...frameData) {
	for _, f := range frames {
		if f.id.chID != c.ID() {
			panic("wrong channel")
		}
		c.frames = append(c.frames, f)
=======
func (c *ChannelBuilder) PushFrame(frame frameData) {
	if frame.id.chID != c.ID() {
		panic("wrong channel")
>>>>>>> 005be54b
	}
}<|MERGE_RESOLUTION|>--- conflicted
+++ resolved
@@ -466,18 +466,12 @@
 
 // PushFrame adds the frame back to the internal frames queue. Panics if not of
 // the same channel.
-<<<<<<< HEAD
 // TODO(Seb) rename PushFrames
-func (c *channelBuilder) PushFrame(frames ...frameData) {
+func (c *ChannelBuilder) PushFrame(frames ...frameData) {
 	for _, f := range frames {
 		if f.id.chID != c.ID() {
 			panic("wrong channel")
 		}
 		c.frames = append(c.frames, f)
-=======
-func (c *ChannelBuilder) PushFrame(frame frameData) {
-	if frame.id.chID != c.ID() {
-		panic("wrong channel")
->>>>>>> 005be54b
 	}
 }