--- conflicted
+++ resolved
@@ -717,16 +717,11 @@
                   totalElementsToAppend: size,
                 })
               )
-<<<<<<< HEAD
                 .to.emit(
                   OVM_CanonicalTransactionChain,
                   'SequencerBatchAppended'
                 )
-                .withArgs(0, 0)
-=======
-                .to.emit(OVM_CanonicalTransactionChain, 'SequencerBatchAppended')
                 .withArgs(0, 0, size)
->>>>>>> ec851f88
             })
           })
         })
@@ -773,16 +768,11 @@
                   totalElementsToAppend: size * 2,
                 })
               )
-<<<<<<< HEAD
                 .to.emit(
                   OVM_CanonicalTransactionChain,
                   'SequencerBatchAppended'
                 )
-                .withArgs(0, size)
-=======
-                .to.emit(OVM_CanonicalTransactionChain, 'SequencerBatchAppended')
                 .withArgs(0, size, size * 2)
->>>>>>> ec851f88
             })
           })
 
@@ -821,16 +811,11 @@
                   totalElementsToAppend: size + spacing,
                 })
               )
-<<<<<<< HEAD
                 .to.emit(
                   OVM_CanonicalTransactionChain,
                   'SequencerBatchAppended'
                 )
-                .withArgs(0, spacing)
-=======
-                .to.emit(OVM_CanonicalTransactionChain, 'SequencerBatchAppended')
                 .withArgs(0, spacing, size + spacing)
->>>>>>> ec851f88
             })
           })
         })
